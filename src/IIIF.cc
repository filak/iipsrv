/*

    IIIF Request Command Handler Class Member Function

    Copyright (C) 2014-2016 Ruven Pillay

    This program is free software; you can redistribute it and/or modify
    it under the terms of the GNU General Public License as published by
    the Free Software Foundation; either version 2 of the License, or
    (at your option) any later version.

    This program is distributed in the hope that it will be useful,
    but WITHOUT ANY WARRANTY; without even the implied warranty of
    MERCHANTABILITY or FITNESS FOR A PARTICULAR PURPOSE.  See the
    GNU General Public License for more details.

    You should have received a copy of the GNU General Public License
    along with this program; if not, write to the Free Software Foundation,
    Inc., 51 Franklin St, Fifth Floor, Boston, MA 02110-1301, USA.
*/

#include <algorithm>
#include <cmath>
#include <cstdlib>
#include <sstream>
#include "Task.h"
#include "Tokenizer.h"
#include "Transforms.h"
#include "URL.h"

#if _MSC_VER
#include "../windows/Time.h"
#endif

// Define several IIIF strings
#define IIIF_SYNTAX "IIIF syntax is {identifier}/{region}/{size}/{rotation}/{quality}{.format}"
#define IIIF_PROFILE "http://iiif.io/api/image/2/level1.json"
#define IIIF_CONTEXT "http://iiif.io/api/image/2/context.json"
#define IIIF_PROTOCOL "http://iiif.io/api/image"

using namespace std;

// The request is in the form {identifier}/{region}/{size}/{rotation}/{quality}{.format}
//     eg. filename.tif/full/full/0/native.jpg
// or in the form {identifier}/info.json
//    eg. filename.jp2/info.json

void IIIF::run( Session* session, const string& src )
{

  if ( session->loglevel >= 3 ) *(session->logfile) << "IIIF handler reached" << endl;

  // Time this command
  if ( session->loglevel >= 2 ) command_timer.start();

  // Various string variables
  string suffix, filename, params;

  // First filter and decode our URL
  URL url( src );
  string argument = url.decode();

  if ( session->loglevel >= 1 ){
    if ( url.warning().length() > 0 ) *(session->logfile) << "IIIF :: " << url.warning() << endl;
    if ( session->loglevel >= 5 ){
      *(session->logfile) << "IIIF :: URL decoded to " << argument << endl;
    }
  }

  // Check if there is slash in argument and if it is not last / first character, extract identifier and suffix
  size_t lastSlashPos = argument.find_last_of("/");
  if ( lastSlashPos < argument.length() && lastSlashPos > 0 ){

    suffix = argument.substr( lastSlashPos + 1, string::npos );

    // If we have an info command, file name must be everything
    if ( suffix.substr(0, 4) == "info" ){
      filename = argument.substr(0, lastSlashPos);
    }
    else{
      size_t positionTmp = lastSlashPos;
      for ( int i = 0; i < 3; i++ ){
        positionTmp = argument.substr(0, positionTmp).find_last_of("/");
      }
      if ( positionTmp > 0 ){
        filename = argument.substr(0, positionTmp);
        params = argument.substr(positionTmp + 1, string::npos);
      }
      else{
<<<<<<< HEAD
  // No extra parameters
  throw invalid_argument( "IIIF: Not enough parameters" );
=======
        // No extra parameters
        throw invalid_argument( "IIIF: Not enough parameters" );
>>>>>>> bfa77b25
      }
    }
  }
  else{
    // No parameters, so redirect to info request
    string id;
    string host = session->headers["BASE_URL"];
    if ( host.length() > 0 ){
      id = host + (session->headers["QUERY_STRING"]).substr(5, string::npos);
    }
    else{
      string request_uri = session->headers["REQUEST_URI"];
      request_uri.erase( request_uri.length() - suffix.length(), string::npos );
      id = "http://" + session->headers["HTTP_HOST"] + request_uri;
    }
    string header = string( "Status: 303 See Other\r\n" )
                    + "Location: " + id + "/info.json\r\n"
                    + "Server: iipsrv/" + VERSION + "\r\n"
                    + "\r\n";
    session->out->printf( (const char*) header.c_str() );
    session->response->setImageSent();
    if ( session->loglevel >= 2 ){
      *(session->logfile) << "IIIF :: Sending HTTP 303 See Other : " << id + "/info.json" << endl;
    }
    return;
  }

  // Check whether requested image exists
  FIF fif;
  fif.run( session, filename );

  // Reload our filename
  filename = (*session->image)->getImagePath();

  // Get the information about image, that can be shown in info.json
  unsigned int requested_width;
  unsigned int requested_height;
  unsigned int width = (*session->image)->getImageWidth();
  unsigned int height = (*session->image)->getImageHeight();
  unsigned tw = (*session->image)->getTileWidth();
  unsigned th = (*session->image)->getTileHeight();
  unsigned numResolutions = (*session->image)->getNumResolutions();

  session->view->setImageSize( width, height );
  session->view->setMaxResolutions( numResolutions );

  // PARSE INPUT PARAMETERS

  // info.json
  if ( suffix == "info.json" ){

    // Our string buffer
    stringstream infoStringStream;

    // Generate our @id - use our BASE_URL environment variable if we are
    //  behind a web server rewrite function
    string id;
    string host = session->headers["BASE_URL"];
    if ( host.length() > 0 ){
      string query = (session->headers["QUERY_STRING"]);
      query = query.substr( 5, query.length() - suffix.length() - 6 );
      id = host + query;
    }
    else{
      string request_uri = session->headers["REQUEST_URI"];

      string scheme = session->headers["HTTPS"].empty() ? "http://" : "https://";

      if (request_uri.empty()){
        throw invalid_argument( "IIIF: REQUEST_URI was not set in FastCGI request, so the ID parameter cannot be set." );
      }

      request_uri.erase( request_uri.length() - suffix.length() - 1, string::npos );
      id = scheme + session->headers["HTTP_HOST"] + request_uri;
    }

    // Decode and escape any URL-encoded characters from our file name for JSON
    URL json(id);
    string escapedFilename = json.escape();
    string iiif_id = session->headers["HTTP_X_IIIF_ID"].empty() ? escapedFilename : session->headers["HTTP_X_IIIF_ID"];

    if ( session->loglevel >= 5 ){
      *(session->logfile) << "IIIF :: ID is set to " << iiif_id << endl;
    }

    infoStringStream << "{" << endl
<<<<<<< HEAD
         << "  \"@context\" : \"" << IIIF_CONTEXT << "\"," << endl
         << "  \"@id\" : \"" << escapedFilename << "\"," << endl
         << "  \"protocol\" : \"" << IIIF_PROTOCOL << "\"," << endl
         << "  \"width\" : " << width << "," << endl
         << "  \"height\" : " << height << "," << endl
         << "  \"tiles\" : [" << endl
         << "     { \"width\" : " << tw << ", \"height\" : " << th
         << ", \"scaleFactors\" : [ 1"; // Scale 1 is original image

    for( unsigned int i=1; i < numResolutions; i++ ){
      infoStringStream << ", " << pow(2.0,(double)i);
    }

    infoStringStream << " ] }" << endl
         << "  ]," << endl
         << "  \"profile\" : [" << endl
         << "     \"" << IIIF_PROFILE << "\"," << endl
         << "     { \"formats\" : [ \"jpg\" ]," << endl
         << "       \"qualities\" : [ \"native\",\"color\",\"gray\" ]," << endl
         << "       \"supports\" : [\"regionByPct\",\"sizeByForcedWh\",\"sizeByWh\",\"sizeAboveFull\",\"rotationBy90s\",\"mirroring\",\"gray\"] }" << endl
         << "  ]" << endl
         << "}";
=======
                     << "  \"@context\" : \"" << IIIF_CONTEXT << "\"," << endl
                     << "  \"@id\" : \"" << iiif_id << "\"," << endl
                     << "  \"protocol\" : \"" << IIIF_PROTOCOL << "\"," << endl
                     << "  \"width\" : " << width << "," << endl
                     << "  \"height\" : " << height << "," << endl
                     << "  \"sizes\" : [" << endl
                     << "     { \"width\" : " << (*session->image)->image_widths[numResolutions - 1]
                     << ", \"height\" : " << (*session->image)->image_heights[numResolutions - 1] << " }";

    for ( unsigned int i = numResolutions - 2; i > 0; i-- ){
      unsigned int w = (*session->image)->image_widths[i];
      unsigned int h = (*session->image)->image_heights[i];
      unsigned int max = session->view->getMaxSize();
      // Only advertise images below our max size value
      if ( (max == 0) || (w < max && h < max) ){
        infoStringStream << "," << endl
                         << "     { \"width\" : " << w << ", \"height\" : " << h << " }";
      }
    }

    infoStringStream << endl << "  ]," << endl
                     << "  \"tiles\" : [" << endl
                     << "     { \"width\" : " << tw << ", \"height\" : " << th
                     << ", \"scaleFactors\" : [ 1"; // Scale 1 is original image
>>>>>>> bfa77b25

    for ( unsigned int i = 1; i < numResolutions; i++ ){
      infoStringStream << ", " << pow(2.0, (double)i);
    }

    infoStringStream << " ] }" << endl
                     << "  ]," << endl
                     << "  \"profile\" : [" << endl
                     << "     \"" << IIIF_PROFILE << "\"," << endl
                     << "     { \"formats\" : [ \"jpg\" ]," << endl
                     << "       \"qualities\" : [ \"native\",\"color\",\"gray\" ]," << endl
                     << "       \"supports\" : [\"regionByPct\",\"sizeByForcedWh\",\"sizeByWh\",\"sizeAboveFull\",\"rotationBy90s\",\"mirroring\"] }" << endl
                     << "  ]" << endl
                     << "}";

    // Get our Access-Control-Allow-Origin value, if any
    string cors = session->response->getCORS();
    string eof = "\r\n";

    // Now output the info text
    stringstream header;
    header << "Server: iipsrv/" << VERSION << eof
<<<<<<< HEAD
     << "Content-Type: application/ld+json" << eof
     << "Cache-Control: max-age=" << MAX_AGE << eof
     << "Last-Modified: " << (*session->image)->getTimestamp() << eof;
    if( !cors.empty() ) header << cors << eof;
=======
           << "Content-Type: application/ld+json" << eof
           << "Last-Modified: " << (*session->image)->getTimestamp() << eof
           << session->response->getCacheControl() << eof;

    if ( !cors.empty() ) header << cors << eof;
>>>>>>> bfa77b25
    header << eof << infoStringStream.str();

    session->out->printf( (const char*) header.str().c_str() );
    session->response->setImageSent();

    return;

  }
  // Parse image request - any other than info requests are considered image requests
  else{

    // IIIF requests are / separated with no CGI style '&' separators
    Tokenizer izer( params, "/" );

    // Keep track of the number of parameters than have been given
    int numOfTokens = 0;

    // Region Parameter: { "full"; "x,y,w,h"; "pct:x,y,w,h" }
    if ( izer.hasMoreTokens() ){

      // Our region parameters
      float region[4];

      // Get our region string and convert to lower case if necessary
      string regionString = izer.nextToken();
      transform( regionString.begin(), regionString.end(), regionString.begin(), ::tolower );

      // Full export request
      if ( regionString == "full" ){
        region[0] = 0.0;
        region[1] = 0.0;
        region[2] = 1.0;
        region[3] = 1.0;
      }
      // Region export request
      else{

        // Check for pct (%) and strip it from the beginning
        bool isPCT = false;
        if ( regionString.substr(0, 4) == "pct:" ){
          isPCT = true;
          // Strip this from our string
          regionString.erase( 0, 4 );
        }

        // Extract x,y,w,h tokenizing on ","
        Tokenizer regionIzer(regionString, ",");
        int n = 0;

        // Extract our region values
<<<<<<< HEAD
        while( regionIzer.hasMoreTokens() && n < 4 ){
=======
        while ( regionIzer.hasMoreTokens() && n < 4 ){
>>>>>>> bfa77b25
          region[n++] = atof( regionIzer.nextToken().c_str() );
        }

        // Define our denominators as our session view expects a ratio, not pixel values
        float wd = (float)width;
        float hd = (float)height;

<<<<<<< HEAD
        if( isPCT ){
=======
        if ( isPCT ){
>>>>>>> bfa77b25
          wd = 100.0;
          hd = 100.0;
        }

        session->view->setViewLeft( region[0] / wd );
        session->view->setViewTop( region[1] / hd );
        session->view->setViewWidth( region[2] / wd );
        session->view->setViewHeight( region[3] / hd );

        // Incorrect region request
<<<<<<< HEAD
        if( regionIzer.hasMoreTokens() || n < 4 ){
=======
        if ( region[2] <= 0.0 || region[3] <= 0.0 || regionIzer.hasMoreTokens() || n < 4 ){
>>>>>>> bfa77b25
          throw invalid_argument( "IIIF: incorrect region format: " + regionString );
        }

      } // end of else - end of parsing x,y,w,h

      numOfTokens++;

      if ( session->loglevel > 4 ){
        *(session->logfile) << "IIIF :: Requested Region: x:" << region[0] << ", y:" << region[1]
<<<<<<< HEAD
          << ", w:" << region[2] << ", h:" << region[3] << endl;
=======
                            << ", w:" << region[2] << ", h:" << region[3] << endl;
>>>>>>> bfa77b25
      }

    }

    // Size Parameter: { "full"; "w,"; ",h"; "pct:n"; "w,h"; "!w,h" }
    if ( izer.hasMoreTokens() ){

      string sizeString = izer.nextToken();
      transform( sizeString.begin(), sizeString.end(), sizeString.begin(), ::tolower );

      // Calculate the width and height of our region
      requested_width = session->view->getViewWidth();
      requested_height = session->view->getViewHeight();

      // "full" request
<<<<<<< HEAD
      if( sizeString == "full" ){
=======
      if ( sizeString == "full" ){
>>>>>>> bfa77b25
        // No need to do anything
      }

      // "pct:n" request
      else if ( sizeString.substr(0, 4) == "pct:" ){

        float scale;
<<<<<<< HEAD
        istringstream i( sizeString.substr( sizeString.find_first_of(":")+1, string::npos ) );
        if( !(i >> scale) ) throw invalid_argument( "invalid size" );
=======
        istringstream i( sizeString.substr( sizeString.find_first_of(":") + 1, string::npos ) );
        if ( !(i >> scale) ) throw invalid_argument( "invalid size" );
>>>>>>> bfa77b25

        requested_width = round( requested_width * scale / 100.0 );
        requested_height = round( requested_height * scale / 100.0 );
      }

      // "w,h", "w,", ",h", "!w,h", "w,h!" requests
      else{

        // w,h! request - remove !, remember it and continue as if w,h request
        if( sizeString.substr(sizeString.size() - 1 ,1) == "!" ) {
          sizeString.erase(sizeString.size(),1);
          // Tell our view to prevent upscaling
          session->view->allow_upscaling = false;
        }

        // !w,h request - remove !, remember it and continue as if w,h request
<<<<<<< HEAD
        if( sizeString.substr(0,1) == "!" ) sizeString.erase(0,1);
        // Otherwise tell our view to break aspect ratio
          else session->view->maintain_aspect = false;
=======
        if ( sizeString.substr(0, 1) == "!" ) sizeString.erase(0, 1);
        // Otherwise tell our view to break aspect ratio
        else session->view->maintain_aspect = false;
>>>>>>> bfa77b25

        size_t pos = sizeString.find_first_of(",");

        // If no comma, size is invalid
<<<<<<< HEAD
        if( pos == string::npos ){
=======
        if ( pos == string::npos ){
>>>>>>> bfa77b25
          throw invalid_argument( "invalid size: no comma found" );
        }

        // If comma is at the beginning, we have a ",height" request
<<<<<<< HEAD
        else if( pos == 0 ){
          istringstream i( sizeString.substr( 1, string::npos ) );
          if( !(i >> requested_height) ) throw invalid_argument( "invalid height" );
          requested_width = round( (float)requested_height*session->view->getViewWidth()/session->view->getViewHeight() );
=======
        else if ( pos == 0 ){
          istringstream i( sizeString.substr( 1, string::npos ) );
          if ( !(i >> requested_height) ) throw invalid_argument( "invalid height" );
          requested_width = round( (float)requested_height * session->view->getViewWidth() / session->view->getViewHeight() );
>>>>>>> bfa77b25
        }

        // If comma is not at the beginning, we must have a "width,height" or "width," request
        // Test first for the "width," request
<<<<<<< HEAD
        else if( pos == sizeString.length()-1 ){
          istringstream i( sizeString.substr( 0, string::npos - 1 ) );
          if( !(i >> requested_width ) ) throw invalid_argument( "invalid width" );
          requested_height = round( (float)requested_width*session->view->getViewHeight()/session->view->getViewWidth() );
=======
        else if ( pos == sizeString.length() - 1 ){
          istringstream i( sizeString.substr( 0, string::npos - 1 ) );
          if ( !(i >> requested_width ) ) throw invalid_argument( "invalid width" );
          requested_height = round( (float)requested_width * session->view->getViewHeight() / session->view->getViewWidth() );
>>>>>>> bfa77b25
        }

        // Remaining case is "width,height"
        else{
          istringstream i( sizeString.substr( 0, pos ) );
<<<<<<< HEAD
          if( !(i >> requested_width) ) throw invalid_argument( "invalid width" );
          i.clear();
          i.str( sizeString.substr( pos+1, string::npos ) );
          if( !(i >> requested_height) ) throw invalid_argument( "invalid height" );
        }
      }


      if( requested_width==0 || requested_height==0 ){
=======
          if ( !(i >> requested_width) ) throw invalid_argument( "invalid width" );
          i.clear();
          i.str( sizeString.substr( pos + 1, string::npos ) );
          if ( !(i >> requested_height) ) throw invalid_argument( "invalid height" );
        }
      }


      if ( requested_width == 0 || requested_height == 0 ){
>>>>>>> bfa77b25
        throw invalid_argument( "IIIF: invalid size" );
      }

      session->view->setRequestWidth( requested_width );
      session->view->setRequestHeight( requested_height );

      numOfTokens++;

      if ( session->loglevel >= 4 ){
        *(session->logfile) << "IIIF :: Requested Size: " << requested_width << "x" << requested_height << endl;
      }

    }

    // Rotation Parameter
    if ( izer.hasMoreTokens() ){

      string rotationString = izer.nextToken();

      // Flip requests (IIIF 2.0 API)
<<<<<<< HEAD
      if( rotationString.substr(0,1) == "!" ){
        session->view->flip = 1;
        rotationString.erase(0,1);
=======
      if ( rotationString.substr(0, 1) == "!" ){
        session->view->flip = 1;
        rotationString.erase(0, 1);
>>>>>>> bfa77b25
      }

      // Convert our string to a float
      float rotation = 0;
      istringstream i( rotationString );
      if ( !(i >> rotation) ) throw invalid_argument( "IIIF: invalid rotation" );


      // Check if converted value is supported
<<<<<<< HEAD
      if(!( rotation == 0 || rotation == 90 || rotation == 180 || rotation == 270 || rotation == 360 )){
=======
      if (!( rotation == 0 || rotation == 90 || rotation == 180 || rotation == 270 || rotation == 360 )){
>>>>>>> bfa77b25
        throw invalid_argument( "IIIF: currently implemented rotation angles are 0, 90, 180 and 270 degrees" );
      }

      // Set rotation - watch for a '!180' request, which is simply a vertical flip
      if ( rotation == 180 && session->view->flip == 1 ) session->view->flip = 2;
      else session->view->setRotation( rotation );

      numOfTokens++;

      if ( session->loglevel >= 4 ){
        *(session->logfile) << "IIIF :: Requested Rotation: " << rotation << " degrees";
<<<<<<< HEAD
        if( session->view->flip != 0 ) *(session->logfile) << " with horizontal flip";
=======
        if ( session->view->flip != 0 ) *(session->logfile) << " with horizontal flip";
>>>>>>> bfa77b25
        *(session->logfile) << endl;
      }

    }

    // Quality and Format Parameters
    if ( izer.hasMoreTokens() ){
      string format = "jpg";
      string quality = izer.nextToken();
      transform( quality.begin(), quality.end(), quality.begin(), ::tolower );

      size_t pos = quality.find_last_of(".");

      // Format - if dot is not present, we use default and currently only supported format - JPEG
      if ( pos != string::npos ){
        format = quality.substr( pos + 1, string::npos );
        quality.erase( pos, string::npos );
<<<<<<< HEAD
        if( format != "jpg" ){
=======
        if ( format != "jpg" ){
>>>>>>> bfa77b25
          throw invalid_argument( "IIIF :: Only JPEG output supported" );
        }
      }

      // Quality
<<<<<<< HEAD
      if( quality == "native" || quality == "color" || quality == "default" ){
        // Do nothing
      }
      else if( quality == "grey" || quality == "gray" ){
=======
      if ( quality == "native" || quality == "color" || quality == "default" ){
        // Do nothing
      }
      else if ( quality == "grey" || quality == "gray" ){
>>>>>>> bfa77b25
        session->view->colourspace = GREYSCALE;
      }
      else{
        throw invalid_argument( "unsupported quality parameter - must be one of native, color or grey" );
      }

      numOfTokens++;

      if ( session->loglevel >= 4 ){
        *(session->logfile) << "IIIF :: Requested Quality: " << quality << " with format: " << format << endl;
      }
    }

    // Too many parameters
    if ( izer.hasMoreTokens() ){
      throw invalid_argument( "IIIF: Query has too many parameters. " IIIF_SYNTAX );
    }

    // Not enough parameters
    if ( numOfTokens < 4 ){
      throw invalid_argument( "IIIF: Query has too few parameters. " IIIF_SYNTAX );
    }

  }
  // End of parsing input parameters

  // Write info about request to log
  if ( session->loglevel >= 3 ){
    if ( suffix == "info.json" ){
      *(session->logfile) << "IIIF :: " << suffix << " request for " << (*session->image)->getImagePath() << endl;
    }
    else{
      *(session->logfile) << "IIIF :: image request for " << (*session->image)->getImagePath()
<<<<<<< HEAD
        << " with arguments: region: " << session->view->getViewLeft() << "," << session->view->getViewTop() << ","
        << session->view->getViewWidth() << "," << session->view->getViewHeight()
        << "; size: " << requested_width << "x" << requested_height
        << "; rotation: " << session->view->getRotation()
        << "; mirroring: " << session->view->flip
        << endl;
=======
                          << " with arguments: region: " << session->view->getViewLeft() << "," << session->view->getViewTop() << ","
                          << session->view->getViewWidth() << "," << session->view->getViewHeight()
                          << "; size: " << requested_width << "x" << requested_height
                          << "; rotation: " << session->view->getRotation()
                          << "; mirroring: " << session->view->flip
                          << endl;
>>>>>>> bfa77b25
    }
  }

  // Get most suitable resolution and recalculate width and height of region in this resolution
  int requested_res = session->view->getResolution();

  unsigned int im_width = (*session->image)->image_widths[numResolutions - requested_res - 1];
  unsigned int im_height = (*session->image)->image_heights[numResolutions - requested_res - 1];

  unsigned int view_left, view_top;

  if ( session->view->viewPortSet() ){
    // Set the absolute viewport size and extract the co-ordinates
    view_left = session->view->getViewLeft();
    view_top = session->view->getViewTop();
  }
  else{
    view_left = 0;
    view_top = 0;
  }

  // Determine whether this is a tile request which coincides with our tile boundaries
<<<<<<< HEAD
  if( ( session->view->maintain_aspect && (requested_res>0) &&
  (requested_width == tw) && (requested_height == th) &&
  (view_left%tw == 0) && (view_top%th == 0) &&
  (session->view->getViewWidth()<im_width) && (session->view->getViewHeight()<im_height) )
      ||
      ( session->view->maintain_aspect && (requested_res==0) &&
  (requested_width==im_width) && (requested_height==im_height) )
  ){
=======
  if ( ( session->view->maintain_aspect && (requested_res > 0) &&
         (requested_width == tw) && (requested_height == th) &&
         (view_left % tw == 0) && (view_top % th == 0) &&
         (session->view->getViewWidth() < im_width) && (session->view->getViewHeight() < im_height) )
       ||
       ( session->view->maintain_aspect && (requested_res == 0) &&
         (requested_width == im_width) && (requested_height == im_height) )
     ){
>>>>>>> bfa77b25

    // Get the width and height for last row and column tiles
    unsigned int rem_x = im_width % tw;

    // Calculate the number of tiles in each direction
    unsigned int ntlx = (im_width / tw) + (rem_x == 0 ? 0 : 1);

    // Calculate tile index
    unsigned int i = view_left / tw;
    unsigned int j = view_top / th;
    unsigned int tile = (j * ntlx) + i;

    // Simply pass this on to our JTL send command
    JTL jtl;
    jtl.send( session, requested_res, tile );

  }
  else{
    // Otherwise do a CVT style region request
    CVT cvt;
    cvt.send( session );
  }

  // Total IIIF response time
  if ( session->loglevel >= 2 ){
    *(session->logfile) << "IIIF :: Total command time " << command_timer.getTime() << " microseconds" << endl;
  }

}<|MERGE_RESOLUTION|>--- conflicted
+++ resolved
@@ -87,13 +87,8 @@
         params = argument.substr(positionTmp + 1, string::npos);
       }
       else{
-<<<<<<< HEAD
-  // No extra parameters
-  throw invalid_argument( "IIIF: Not enough parameters" );
-=======
         // No extra parameters
         throw invalid_argument( "IIIF: Not enough parameters" );
->>>>>>> bfa77b25
       }
     }
   }
@@ -180,30 +175,6 @@
     }
 
     infoStringStream << "{" << endl
-<<<<<<< HEAD
-         << "  \"@context\" : \"" << IIIF_CONTEXT << "\"," << endl
-         << "  \"@id\" : \"" << escapedFilename << "\"," << endl
-         << "  \"protocol\" : \"" << IIIF_PROTOCOL << "\"," << endl
-         << "  \"width\" : " << width << "," << endl
-         << "  \"height\" : " << height << "," << endl
-         << "  \"tiles\" : [" << endl
-         << "     { \"width\" : " << tw << ", \"height\" : " << th
-         << ", \"scaleFactors\" : [ 1"; // Scale 1 is original image
-
-    for( unsigned int i=1; i < numResolutions; i++ ){
-      infoStringStream << ", " << pow(2.0,(double)i);
-    }
-
-    infoStringStream << " ] }" << endl
-         << "  ]," << endl
-         << "  \"profile\" : [" << endl
-         << "     \"" << IIIF_PROFILE << "\"," << endl
-         << "     { \"formats\" : [ \"jpg\" ]," << endl
-         << "       \"qualities\" : [ \"native\",\"color\",\"gray\" ]," << endl
-         << "       \"supports\" : [\"regionByPct\",\"sizeByForcedWh\",\"sizeByWh\",\"sizeAboveFull\",\"rotationBy90s\",\"mirroring\",\"gray\"] }" << endl
-         << "  ]" << endl
-         << "}";
-=======
                      << "  \"@context\" : \"" << IIIF_CONTEXT << "\"," << endl
                      << "  \"@id\" : \"" << iiif_id << "\"," << endl
                      << "  \"protocol\" : \"" << IIIF_PROTOCOL << "\"," << endl
@@ -228,7 +199,6 @@
                      << "  \"tiles\" : [" << endl
                      << "     { \"width\" : " << tw << ", \"height\" : " << th
                      << ", \"scaleFactors\" : [ 1"; // Scale 1 is original image
->>>>>>> bfa77b25
 
     for ( unsigned int i = 1; i < numResolutions; i++ ){
       infoStringStream << ", " << pow(2.0, (double)i);
@@ -251,18 +221,11 @@
     // Now output the info text
     stringstream header;
     header << "Server: iipsrv/" << VERSION << eof
-<<<<<<< HEAD
-     << "Content-Type: application/ld+json" << eof
-     << "Cache-Control: max-age=" << MAX_AGE << eof
-     << "Last-Modified: " << (*session->image)->getTimestamp() << eof;
-    if( !cors.empty() ) header << cors << eof;
-=======
            << "Content-Type: application/ld+json" << eof
            << "Last-Modified: " << (*session->image)->getTimestamp() << eof
            << session->response->getCacheControl() << eof;
 
     if ( !cors.empty() ) header << cors << eof;
->>>>>>> bfa77b25
     header << eof << infoStringStream.str();
 
     session->out->printf( (const char*) header.str().c_str() );
@@ -313,11 +276,7 @@
         int n = 0;
 
         // Extract our region values
-<<<<<<< HEAD
-        while( regionIzer.hasMoreTokens() && n < 4 ){
-=======
         while ( regionIzer.hasMoreTokens() && n < 4 ){
->>>>>>> bfa77b25
           region[n++] = atof( regionIzer.nextToken().c_str() );
         }
 
@@ -325,11 +284,7 @@
         float wd = (float)width;
         float hd = (float)height;
 
-<<<<<<< HEAD
-        if( isPCT ){
-=======
         if ( isPCT ){
->>>>>>> bfa77b25
           wd = 100.0;
           hd = 100.0;
         }
@@ -340,11 +295,7 @@
         session->view->setViewHeight( region[3] / hd );
 
         // Incorrect region request
-<<<<<<< HEAD
-        if( regionIzer.hasMoreTokens() || n < 4 ){
-=======
         if ( region[2] <= 0.0 || region[3] <= 0.0 || regionIzer.hasMoreTokens() || n < 4 ){
->>>>>>> bfa77b25
           throw invalid_argument( "IIIF: incorrect region format: " + regionString );
         }
 
@@ -354,11 +305,7 @@
 
       if ( session->loglevel > 4 ){
         *(session->logfile) << "IIIF :: Requested Region: x:" << region[0] << ", y:" << region[1]
-<<<<<<< HEAD
-          << ", w:" << region[2] << ", h:" << region[3] << endl;
-=======
                             << ", w:" << region[2] << ", h:" << region[3] << endl;
->>>>>>> bfa77b25
       }
 
     }
@@ -374,11 +321,7 @@
       requested_height = session->view->getViewHeight();
 
       // "full" request
-<<<<<<< HEAD
-      if( sizeString == "full" ){
-=======
       if ( sizeString == "full" ){
->>>>>>> bfa77b25
         // No need to do anything
       }
 
@@ -386,13 +329,8 @@
       else if ( sizeString.substr(0, 4) == "pct:" ){
 
         float scale;
-<<<<<<< HEAD
-        istringstream i( sizeString.substr( sizeString.find_first_of(":")+1, string::npos ) );
-        if( !(i >> scale) ) throw invalid_argument( "invalid size" );
-=======
         istringstream i( sizeString.substr( sizeString.find_first_of(":") + 1, string::npos ) );
         if ( !(i >> scale) ) throw invalid_argument( "invalid size" );
->>>>>>> bfa77b25
 
         requested_width = round( requested_width * scale / 100.0 );
         requested_height = round( requested_height * scale / 100.0 );
@@ -409,70 +347,35 @@
         }
 
         // !w,h request - remove !, remember it and continue as if w,h request
-<<<<<<< HEAD
-        if( sizeString.substr(0,1) == "!" ) sizeString.erase(0,1);
-        // Otherwise tell our view to break aspect ratio
-          else session->view->maintain_aspect = false;
-=======
         if ( sizeString.substr(0, 1) == "!" ) sizeString.erase(0, 1);
         // Otherwise tell our view to break aspect ratio
         else session->view->maintain_aspect = false;
->>>>>>> bfa77b25
 
         size_t pos = sizeString.find_first_of(",");
 
         // If no comma, size is invalid
-<<<<<<< HEAD
-        if( pos == string::npos ){
-=======
         if ( pos == string::npos ){
->>>>>>> bfa77b25
           throw invalid_argument( "invalid size: no comma found" );
         }
 
         // If comma is at the beginning, we have a ",height" request
-<<<<<<< HEAD
-        else if( pos == 0 ){
-          istringstream i( sizeString.substr( 1, string::npos ) );
-          if( !(i >> requested_height) ) throw invalid_argument( "invalid height" );
-          requested_width = round( (float)requested_height*session->view->getViewWidth()/session->view->getViewHeight() );
-=======
         else if ( pos == 0 ){
           istringstream i( sizeString.substr( 1, string::npos ) );
           if ( !(i >> requested_height) ) throw invalid_argument( "invalid height" );
           requested_width = round( (float)requested_height * session->view->getViewWidth() / session->view->getViewHeight() );
->>>>>>> bfa77b25
         }
 
         // If comma is not at the beginning, we must have a "width,height" or "width," request
         // Test first for the "width," request
-<<<<<<< HEAD
-        else if( pos == sizeString.length()-1 ){
-          istringstream i( sizeString.substr( 0, string::npos - 1 ) );
-          if( !(i >> requested_width ) ) throw invalid_argument( "invalid width" );
-          requested_height = round( (float)requested_width*session->view->getViewHeight()/session->view->getViewWidth() );
-=======
         else if ( pos == sizeString.length() - 1 ){
           istringstream i( sizeString.substr( 0, string::npos - 1 ) );
           if ( !(i >> requested_width ) ) throw invalid_argument( "invalid width" );
           requested_height = round( (float)requested_width * session->view->getViewHeight() / session->view->getViewWidth() );
->>>>>>> bfa77b25
         }
 
         // Remaining case is "width,height"
         else{
           istringstream i( sizeString.substr( 0, pos ) );
-<<<<<<< HEAD
-          if( !(i >> requested_width) ) throw invalid_argument( "invalid width" );
-          i.clear();
-          i.str( sizeString.substr( pos+1, string::npos ) );
-          if( !(i >> requested_height) ) throw invalid_argument( "invalid height" );
-        }
-      }
-
-
-      if( requested_width==0 || requested_height==0 ){
-=======
           if ( !(i >> requested_width) ) throw invalid_argument( "invalid width" );
           i.clear();
           i.str( sizeString.substr( pos + 1, string::npos ) );
@@ -482,7 +385,6 @@
 
 
       if ( requested_width == 0 || requested_height == 0 ){
->>>>>>> bfa77b25
         throw invalid_argument( "IIIF: invalid size" );
       }
 
@@ -503,15 +405,9 @@
       string rotationString = izer.nextToken();
 
       // Flip requests (IIIF 2.0 API)
-<<<<<<< HEAD
-      if( rotationString.substr(0,1) == "!" ){
-        session->view->flip = 1;
-        rotationString.erase(0,1);
-=======
       if ( rotationString.substr(0, 1) == "!" ){
         session->view->flip = 1;
         rotationString.erase(0, 1);
->>>>>>> bfa77b25
       }
 
       // Convert our string to a float
@@ -521,11 +417,7 @@
 
 
       // Check if converted value is supported
-<<<<<<< HEAD
-      if(!( rotation == 0 || rotation == 90 || rotation == 180 || rotation == 270 || rotation == 360 )){
-=======
       if (!( rotation == 0 || rotation == 90 || rotation == 180 || rotation == 270 || rotation == 360 )){
->>>>>>> bfa77b25
         throw invalid_argument( "IIIF: currently implemented rotation angles are 0, 90, 180 and 270 degrees" );
       }
 
@@ -537,11 +429,7 @@
 
       if ( session->loglevel >= 4 ){
         *(session->logfile) << "IIIF :: Requested Rotation: " << rotation << " degrees";
-<<<<<<< HEAD
-        if( session->view->flip != 0 ) *(session->logfile) << " with horizontal flip";
-=======
         if ( session->view->flip != 0 ) *(session->logfile) << " with horizontal flip";
->>>>>>> bfa77b25
         *(session->logfile) << endl;
       }
 
@@ -559,27 +447,16 @@
       if ( pos != string::npos ){
         format = quality.substr( pos + 1, string::npos );
         quality.erase( pos, string::npos );
-<<<<<<< HEAD
-        if( format != "jpg" ){
-=======
         if ( format != "jpg" ){
->>>>>>> bfa77b25
           throw invalid_argument( "IIIF :: Only JPEG output supported" );
         }
       }
 
       // Quality
-<<<<<<< HEAD
-      if( quality == "native" || quality == "color" || quality == "default" ){
-        // Do nothing
-      }
-      else if( quality == "grey" || quality == "gray" ){
-=======
       if ( quality == "native" || quality == "color" || quality == "default" ){
         // Do nothing
       }
       else if ( quality == "grey" || quality == "gray" ){
->>>>>>> bfa77b25
         session->view->colourspace = GREYSCALE;
       }
       else{
@@ -613,21 +490,12 @@
     }
     else{
       *(session->logfile) << "IIIF :: image request for " << (*session->image)->getImagePath()
-<<<<<<< HEAD
-        << " with arguments: region: " << session->view->getViewLeft() << "," << session->view->getViewTop() << ","
-        << session->view->getViewWidth() << "," << session->view->getViewHeight()
-        << "; size: " << requested_width << "x" << requested_height
-        << "; rotation: " << session->view->getRotation()
-        << "; mirroring: " << session->view->flip
-        << endl;
-=======
                           << " with arguments: region: " << session->view->getViewLeft() << "," << session->view->getViewTop() << ","
                           << session->view->getViewWidth() << "," << session->view->getViewHeight()
                           << "; size: " << requested_width << "x" << requested_height
                           << "; rotation: " << session->view->getRotation()
                           << "; mirroring: " << session->view->flip
                           << endl;
->>>>>>> bfa77b25
     }
   }
 
@@ -650,16 +518,6 @@
   }
 
   // Determine whether this is a tile request which coincides with our tile boundaries
-<<<<<<< HEAD
-  if( ( session->view->maintain_aspect && (requested_res>0) &&
-  (requested_width == tw) && (requested_height == th) &&
-  (view_left%tw == 0) && (view_top%th == 0) &&
-  (session->view->getViewWidth()<im_width) && (session->view->getViewHeight()<im_height) )
-      ||
-      ( session->view->maintain_aspect && (requested_res==0) &&
-  (requested_width==im_width) && (requested_height==im_height) )
-  ){
-=======
   if ( ( session->view->maintain_aspect && (requested_res > 0) &&
          (requested_width == tw) && (requested_height == th) &&
          (view_left % tw == 0) && (view_top % th == 0) &&
@@ -668,7 +526,6 @@
        ( session->view->maintain_aspect && (requested_res == 0) &&
          (requested_width == im_width) && (requested_height == im_height) )
      ){
->>>>>>> bfa77b25
 
     // Get the width and height for last row and column tiles
     unsigned int rem_x = im_width % tw;
